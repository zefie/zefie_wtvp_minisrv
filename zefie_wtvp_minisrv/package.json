--- conflicted
+++ resolved
@@ -1,10 +1,6 @@
 {
   "name": "zefie_wtvp_minisrv",
-<<<<<<< HEAD
-  "version": "0.9.40",
-=======
   "version": "0.9.41",
->>>>>>> 64dedd69
   "description": "WebTV Service (WTVP) Emulation Server",
   "main": "app.js",
   "homepage": "https://github.com/zefie/zefie_wtvp_minisrv",
@@ -43,10 +39,7 @@
     "newsie": "^1.2.1",
     "nntp-server-zefie": "^3.1.0",
     "proxy-agent": "^6.3.0",
-<<<<<<< HEAD
-=======
     "rc4-crypto": "^1.5.0",
->>>>>>> 64dedd69
     "sanitize-html": "^2.11.0",
     "socks-proxy-agent": "^8.0.1",
     "strftime": "^0.10.2",
